--- conflicted
+++ resolved
@@ -148,32 +148,4 @@
                 .removeDetail(Details.CONSENT)
                 .assertEvent();
     }
-<<<<<<< HEAD
-=======
-
-    @Test
-    public void loginWithTotpExpiredPasswordToken() throws Exception {
-        try {
-            loginPage.open();
-            loginPage.login("test-user@localhost", "password");
-
-            loginTotpPage.assertCurrent();
-
-            Time.setOffset(350);
-
-            loginTotpPage.login(totp.generate("totpSecret"));
-
-            loginPage.assertCurrent();
-            Assert.assertEquals("Invalid username or password.", loginPage.getError());
-
-            AssertEvents.ExpectedEvent expectedEvent = events.expectLogin().error("invalid_user_credentials")
-                    .session((String) null)
-                    .removeDetail(Details.CONSENT);
-            expectedEvent.assertEvent();
-        } finally {
-            Time.setOffset(0);
-        }
-    }
-
->>>>>>> 2ad7e870
 }