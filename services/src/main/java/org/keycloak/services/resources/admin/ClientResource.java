/*
 * Copyright 2016 Red Hat, Inc. and/or its affiliates
 * and other contributors as indicated by the @author tags.
 *
 * Licensed under the Apache License, Version 2.0 (the "License");
 * you may not use this file except in compliance with the License.
 * You may obtain a copy of the License at
 *
 * http://www.apache.org/licenses/LICENSE-2.0
 *
 * Unless required by applicable law or agreed to in writing, software
 * distributed under the License is distributed on an "AS IS" BASIS,
 * WITHOUT WARRANTIES OR CONDITIONS OF ANY KIND, either express or implied.
 * See the License for the specific language governing permissions and
 * limitations under the License.
 */
package org.keycloak.services.resources.admin;

import org.jboss.logging.Logger;
import org.jboss.resteasy.annotations.cache.NoCache;
import org.jboss.resteasy.spi.BadRequestException;
import org.jboss.resteasy.spi.ResteasyProviderFactory;
import org.keycloak.authorization.admin.AuthorizationService;
import org.keycloak.common.Profile;
import org.keycloak.common.util.Time;
import org.keycloak.events.admin.OperationType;
import org.keycloak.events.admin.ResourceType;
import org.keycloak.models.AuthenticatedClientSessionModel;
import org.keycloak.models.ClientModel;
import org.keycloak.models.Constants;
import org.keycloak.models.KeycloakSession;
import org.keycloak.models.ModelDuplicateException;
import org.keycloak.models.RealmModel;
import org.keycloak.models.RoleModel;
import org.keycloak.models.UserCredentialModel;
import org.keycloak.models.UserModel;
import org.keycloak.models.UserSessionModel;
import org.keycloak.models.utils.KeycloakModelUtils;
import org.keycloak.models.utils.ModelToRepresentation;
import org.keycloak.models.utils.RepresentationToModel;
import org.keycloak.protocol.ClientInstallationProvider;
import org.keycloak.representations.adapters.action.GlobalRequestResult;
import org.keycloak.representations.idm.ClientRepresentation;
import org.keycloak.representations.idm.CredentialRepresentation;
import org.keycloak.representations.idm.ManagementPermissionReference;
import org.keycloak.representations.idm.UserRepresentation;
import org.keycloak.representations.idm.UserSessionRepresentation;
import org.keycloak.services.ErrorResponse;
import org.keycloak.services.ErrorResponseException;
import org.keycloak.services.clientregistration.ClientRegistrationTokenUtils;
import org.keycloak.services.clientregistration.policy.RegistrationAuth;
import org.keycloak.services.managers.ClientManager;
import org.keycloak.services.managers.RealmManager;
import org.keycloak.services.managers.ResourceAdminManager;
import org.keycloak.services.resources.KeycloakApplication;
import org.keycloak.services.resources.admin.permissions.AdminPermissionEvaluator;
import org.keycloak.services.resources.admin.permissions.AdminPermissionManagement;
import org.keycloak.services.resources.admin.permissions.AdminPermissions;
import org.keycloak.services.validation.ClientValidator;
import org.keycloak.services.validation.PairwiseClientValidator;
import org.keycloak.services.validation.ValidationMessages;
import org.keycloak.utils.ProfileHelper;

import javax.ws.rs.Consumes;
import javax.ws.rs.DELETE;
import javax.ws.rs.GET;
import javax.ws.rs.NotFoundException;
import javax.ws.rs.POST;
import javax.ws.rs.PUT;
import javax.ws.rs.Path;
import javax.ws.rs.PathParam;
import javax.ws.rs.Produces;
import javax.ws.rs.QueryParam;
import javax.ws.rs.core.Context;
import javax.ws.rs.core.MediaType;
import javax.ws.rs.core.Response;
import javax.ws.rs.core.UriInfo;
import java.util.ArrayList;
import java.util.HashMap;
import java.util.List;
import java.util.Map;
import java.util.Properties;

import static java.lang.Boolean.TRUE;


/**
 * Base resource class for managing one particular client of a realm.
 *
 * @resource Clients
 * @author <a href="mailto:bill@burkecentral.com">Bill Burke</a>
 * @version $Revision: 1 $
 */
public class ClientResource {
    protected static final Logger logger = Logger.getLogger(ClientResource.class);
    protected RealmModel realm;
    private AdminPermissionEvaluator auth;
    private AdminEventBuilder adminEvent;
    protected ClientModel client;
    protected KeycloakSession session;

    @Context
    protected UriInfo uriInfo;

    @Context
    protected KeycloakApplication keycloak;

    protected KeycloakApplication getKeycloakApplication() {
        return keycloak;
    }

    public ClientResource(RealmModel realm, AdminPermissionEvaluator auth, ClientModel clientModel, KeycloakSession session, AdminEventBuilder adminEvent) {
        this.realm = realm;
        this.auth = auth;
        this.client = clientModel;
        this.session = session;
        this.adminEvent = adminEvent.resource(ResourceType.CLIENT);
    }

    @Path("protocol-mappers")
    public ProtocolMappersResource getProtocolMappers() {
        AdminPermissionEvaluator.RequirePermissionCheck manageCheck = () -> auth.clients().requireManage(client);
        AdminPermissionEvaluator.RequirePermissionCheck viewCheck = () -> auth.clients().requireView(client);
        ProtocolMappersResource mappers = new ProtocolMappersResource(realm, client, auth, adminEvent, manageCheck, viewCheck);
        ResteasyProviderFactory.getInstance().injectProperties(mappers);
        return mappers;
    }

    /**
     * Update the client
     * @param rep
     * @return
     */
    @PUT
    @Consumes(MediaType.APPLICATION_JSON)
    public Response update(final ClientRepresentation rep) {
        auth.clients().requireManage(client);

        ValidationMessages validationMessages = new ValidationMessages();
        if (!ClientValidator.validate(rep, validationMessages) || !PairwiseClientValidator.validate(session, rep, validationMessages)) {
            Properties messages = AdminRoot.getMessages(session, realm, auth.adminAuth().getToken().getLocale());
            throw new ErrorResponseException(
                    validationMessages.getStringMessages(),
                    validationMessages.getStringMessages(messages),
                    Response.Status.BAD_REQUEST
            );
        }

        try {
            updateClientFromRep(rep, client, session);
            adminEvent.operation(OperationType.UPDATE).resourcePath(uriInfo).representation(rep).success();
            updateAuthorizationSettings(rep);
            return Response.noContent().build();
        } catch (ModelDuplicateException e) {
            return ErrorResponse.exists("Client " + rep.getClientId() + " already exists");
        }
    }

    /**
     * Get representation of the client
     *
     * @return
     */
    @GET
    @NoCache
    @Produces(MediaType.APPLICATION_JSON)
    public ClientRepresentation getClient() {
        auth.clients().requireView(client);

        ClientRepresentation representation = ModelToRepresentation.toRepresentation(client);

        if (Profile.isFeatureEnabled(Profile.Feature.AUTHORIZATION)) {
            representation.setAuthorizationServicesEnabled(authorization().isEnabled());
        }
        representation.setAccess(auth.clients().getAccess(client));

        return representation;
    }

    /**
     * Get representation of certificate resource
     *
     * @param attributePrefix
     * @return
     */
    @Path("certificates/{attr}")
    public ClientAttributeCertificateResource getCertficateResource(@PathParam("attr") String attributePrefix) {
        return new ClientAttributeCertificateResource(realm, auth, client, session, attributePrefix, adminEvent);
    }

    @GET
    @NoCache
    @Path("installation/providers/{providerId}")
    public Response getInstallationProvider(@PathParam("providerId") String providerId) {
        auth.clients().requireView(client);

        ClientInstallationProvider provider = session.getProvider(ClientInstallationProvider.class, providerId);
        if (provider == null) throw new NotFoundException("Unknown Provider");
        return provider.generateInstallation(session, realm, client, keycloak.getBaseUri(uriInfo));
    }

    /**
     * Delete the client
     *
     */
    @DELETE
    @NoCache
    public void deleteClient() {
        auth.clients().requireManage(client);

        if (client == null) {
            throw new NotFoundException("Could not find client");
        }

        new ClientManager(new RealmManager(session)).removeClient(realm, client);
        adminEvent.operation(OperationType.DELETE).resourcePath(uriInfo).success();
    }


    /**
     * Generate a new secret for the client
     *
     * @return
     */
    @Path("client-secret")
    @POST
    @Produces(MediaType.APPLICATION_JSON)
    @Consumes(MediaType.APPLICATION_JSON)
    public CredentialRepresentation regenerateSecret() {
        auth.clients().requireManage(client);

        logger.debug("regenerateSecret");
        UserCredentialModel cred = KeycloakModelUtils.generateSecret(client);
        CredentialRepresentation rep = ModelToRepresentation.toRepresentation(cred);
        adminEvent.operation(OperationType.ACTION).resourcePath(uriInfo).representation(rep).success();
        return rep;
    }

    /**
     * Generate a new registration access token for the client
     *
     * @return
     */
    @Path("registration-access-token")
    @POST
    @Produces(MediaType.APPLICATION_JSON)
    @Consumes(MediaType.APPLICATION_JSON)
    public ClientRepresentation regenerateRegistrationAccessToken() {
        auth.clients().requireManage(client);

        String token = ClientRegistrationTokenUtils.updateRegistrationAccessToken(session, realm, uriInfo, client, RegistrationAuth.AUTHENTICATED);

        ClientRepresentation rep = ModelToRepresentation.toRepresentation(client);
        rep.setRegistrationAccessToken(token);

        adminEvent.operation(OperationType.ACTION).resourcePath(uriInfo).representation(rep).success();
        return rep;
    }

    /**
     * Get the client secret
     *
     * @return
     */
    @Path("client-secret")
    @GET
    @NoCache
    @Produces(MediaType.APPLICATION_JSON)
    public CredentialRepresentation getClientSecret() {
        auth.clients().requireView(client);

        logger.debug("getClientSecret");
        UserCredentialModel model = UserCredentialModel.secret(client.getSecret());
        if (model == null) throw new NotFoundException("Client does not have a secret");
        return ModelToRepresentation.toRepresentation(model);
    }

    /**
     * Base path for managing the scope mappings for the client
     *
     * @return
     */
    @Path("scope-mappings")
    public ScopeMappedResource getScopeMappedResource() {
        AdminPermissionEvaluator.RequirePermissionCheck manageCheck = () -> auth.clients().requireManage(client);
        AdminPermissionEvaluator.RequirePermissionCheck viewCheck = () -> auth.clients().requireView(client);
        return new ScopeMappedResource(realm, auth, client, session, adminEvent, manageCheck, viewCheck);
    }

    @Path("roles")
    public RoleContainerResource getRoleContainerResource() {
        return new RoleContainerResource(session, uriInfo, realm, auth, client, adminEvent);
    }

    /**
     * Get a user dedicated to the service account
     *
     * @return
     */
    @Path("service-account-user")
    @GET
    @NoCache
    @Produces(MediaType.APPLICATION_JSON)
    public UserRepresentation getServiceAccountUser() {
        auth.clients().requireView(client);

        UserModel user = session.users().getServiceAccount(client);
        if (user == null) {
            if (client.isServiceAccountsEnabled()) {
                new ClientManager(new RealmManager(session)).enableServiceAccount(client);
                user = session.users().getServiceAccount(client);
            } else {
                throw new BadRequestException("Service account not enabled for the client '" + client.getClientId() + "'");
            }
        }

        return ModelToRepresentation.toRepresentation(session, realm, user);
    }

    /**
     * Push the client's revocation policy to its admin URL
     *
     * If the client has an admin URL, push revocation policy to it.
     */
    @Path("push-revocation")
    @POST
    @Produces(MediaType.APPLICATION_JSON)
    public GlobalRequestResult pushRevocation() {
        auth.clients().requireManage(client);

        adminEvent.operation(OperationType.ACTION).resourcePath(uriInfo).resource(ResourceType.CLIENT).success();
        return new ResourceAdminManager(session).pushClientRevocationPolicy(uriInfo.getRequestUri(), realm, client);

    }

    /**
     * Get application session count
     *
     * Returns a number of user sessions associated with this client
     *
     * {
     *     "count": number
     * }
     *
     * @return
     */
    @Path("session-count")
    @GET
    @NoCache
    @Produces(MediaType.APPLICATION_JSON)
    public Map<String, Long> getApplicationSessionCount() {
        auth.clients().requireView(client);

        Map<String, Long> map = new HashMap<>();
        map.put("count", session.sessions().getActiveUserSessions(client.getRealm(), client));
        return map;
    }

    /**
     * Get user sessions for client
     *
     * Returns a list of user sessions associated with this client
     *
     * @param firstResult Paging offset
     * @param maxResults Maximum results size (defaults to 100)
     * @return
     */
    @Path("user-sessions")
    @GET
    @NoCache
    @Produces(MediaType.APPLICATION_JSON)
    public List<UserSessionRepresentation> getUserSessions(@QueryParam("first") Integer firstResult, @QueryParam("max") Integer maxResults) {
        auth.clients().requireView(client);

        firstResult = firstResult != null ? firstResult : -1;
        maxResults = maxResults != null ? maxResults : Constants.DEFAULT_MAX_RESULTS;
        List<UserSessionRepresentation> sessions = new ArrayList<UserSessionRepresentation>();
        for (UserSessionModel userSession : session.sessions().getUserSessions(client.getRealm(), client, firstResult, maxResults)) {
            UserSessionRepresentation rep = ModelToRepresentation.toRepresentation(userSession);
            sessions.add(rep);
        }
        return sessions;
    }

    /**
     * Get application offline session count
     *
     * Returns a number of offline user sessions associated with this client
     *
     * {
     *     "count": number
     * }
     *
     * @return
     */
    @Path("offline-session-count")
    @GET
    @NoCache
    @Produces(MediaType.APPLICATION_JSON)
    public Map<String, Long> getOfflineSessionCount() {
        auth.clients().requireView(client);

        Map<String, Long> map = new HashMap<>();
        map.put("count", session.sessions().getOfflineSessionsCount(client.getRealm(), client));
        return map;
    }

    /**
     * Get offline sessions for client
     *
     * Returns a list of offline user sessions associated with this client
     *
     * @param firstResult Paging offset
     * @param maxResults Maximum results size (defaults to 100)
     * @return
     */
    @Path("offline-sessions")
    @GET
    @NoCache
    @Produces(MediaType.APPLICATION_JSON)
    public List<UserSessionRepresentation> getOfflineUserSessions(@QueryParam("first") Integer firstResult, @QueryParam("max") Integer maxResults) {
        auth.clients().requireView(client);

        firstResult = firstResult != null ? firstResult : -1;
        maxResults = maxResults != null ? maxResults : Constants.DEFAULT_MAX_RESULTS;
        List<UserSessionRepresentation> sessions = new ArrayList<UserSessionRepresentation>();
        List<UserSessionModel> userSessions = session.sessions().getOfflineUserSessions(client.getRealm(), client, firstResult, maxResults);
        for (UserSessionModel userSession : userSessions) {
            UserSessionRepresentation rep = ModelToRepresentation.toRepresentation(userSession);

            // Update lastSessionRefresh with the timestamp from clientSession
            for (Map.Entry<String, AuthenticatedClientSessionModel> csEntry : userSession.getAuthenticatedClientSessions().entrySet()) {
                String clientUuid = csEntry.getKey();
                AuthenticatedClientSessionModel clientSession = csEntry.getValue();

                if (client.getId().equals(clientUuid)) {
                    rep.setLastAccess(Time.toMillis(clientSession.getTimestamp()));
                    break;
                }
            }

            sessions.add(rep);
        }
        return sessions;
    }

    /**
     * Register a cluster node with the client
     *
     * Manually register cluster node to this client - usually it's not needed to call this directly as adapter should handle
     * by sending registration request to Keycloak
     *
     * @param formParams
     */
    @Path("nodes")
    @POST
    @Consumes(MediaType.APPLICATION_JSON)
    public void registerNode(Map<String, String> formParams) {
        auth.clients().requireManage(client);

        String node = formParams.get("node");
        if (node == null) {
            throw new BadRequestException("Node not found in params");
        }
        if (logger.isDebugEnabled()) logger.debug("Register node: " + node);
        client.registerNode(node, Time.currentTime());
        adminEvent.operation(OperationType.CREATE).resource(ResourceType.CLUSTER_NODE).resourcePath(uriInfo, node).success();
    }

    /**
     * Unregister a cluster node from the client
     *
     * @param node
     */
    @Path("nodes/{node}")
    @DELETE
    @NoCache
    public void unregisterNode(final @PathParam("node") String node) {
        auth.clients().requireManage(client);

        if (logger.isDebugEnabled()) logger.debug("Unregister node: " + node);

        Integer time = client.getRegisteredNodes().get(node);
        if (time == null) {
            throw new NotFoundException("Client does not have node ");
        }
        client.unregisterNode(node);
        adminEvent.operation(OperationType.DELETE).resource(ResourceType.CLUSTER_NODE).resourcePath(uriInfo).success();
    }

    /**
     * Test if registered cluster nodes are available
     *
     * Tests availability by sending 'ping' request to all cluster nodes.
     *
     * @return
     */
    @Path("test-nodes-available")
    @GET
    @NoCache
    @Produces(MediaType.APPLICATION_JSON)
    public GlobalRequestResult testNodesAvailable() {
        auth.clients().requireManage(client);

        logger.debug("Test availability of cluster nodes");
        GlobalRequestResult result = new ResourceAdminManager(session).testNodesAvailability(uriInfo.getRequestUri(), realm, client);
        adminEvent.operation(OperationType.ACTION).resource(ResourceType.CLUSTER_NODE).resourcePath(uriInfo).representation(result).success();
        return result;
    }

    @Path("/authz")
    public AuthorizationService authorization() {
        ProfileHelper.requireFeature(Profile.Feature.AUTHORIZATION);

        AuthorizationService resource = new AuthorizationService(this.session, this.client, this.auth, adminEvent);

        ResteasyProviderFactory.getInstance().injectProperties(resource);

        return resource;
    }

<<<<<<< HEAD
    /**
     * Return object stating whether client Authorization permissions have been initialized or not and a reference
     *
     * @return
     */
    @Path("management/permissions")
    @GET
    @Produces(MediaType.APPLICATION_JSON)
    @NoCache
    public ManagementPermissionReference getManagementPermissions() {
        auth.roles().requireView(client);

        AdminPermissionManagement permissions = AdminPermissions.management(session, realm);
        if (!permissions.clients().isPermissionsEnabled(client)) {
            return new ManagementPermissionReference();
        }
        return toMgmtRef(client, permissions);
    }

    public static ManagementPermissionReference toMgmtRef(ClientModel client, AdminPermissionManagement permissions) {
        ManagementPermissionReference ref = new ManagementPermissionReference();
        ref.setEnabled(true);
        ref.setResource(permissions.clients().resource(client).getId());
        ref.setScopePermissions(permissions.clients().getPermissions(client));
        return ref;
    }


    /**
     * Return object stating whether client Authorization permissions have been initialized or not and a reference
     *
     *
     * @return initialized manage permissions reference
     */
    @Path("management/permissions")
    @PUT
    @Produces(MediaType.APPLICATION_JSON)
    @Consumes(MediaType.APPLICATION_JSON)
    @NoCache
    public ManagementPermissionReference setManagementPermissionsEnabled(ManagementPermissionReference ref) {
        auth.clients().requireManage(client);
         if (ref.isEnabled()) {
            AdminPermissionManagement permissions = AdminPermissions.management(session, realm);
            permissions.clients().setPermissionsEnabled(client, ref.isEnabled());
            return toMgmtRef(client, permissions);
        } else {
            return new ManagementPermissionReference();
        }
    }

=======
    private void updateClientFromRep(ClientRepresentation rep, ClientModel client, KeycloakSession session) throws ModelDuplicateException {
        if (TRUE.equals(rep.isServiceAccountsEnabled())) {
            UserModel serviceAccount = this.session.users().getServiceAccount(client);

            if (serviceAccount == null) {
                new ClientManager(new RealmManager(session)).enableServiceAccount(client);
            }
        }

        if (!rep.getClientId().equals(client.getClientId())) {
            new ClientManager(new RealmManager(session)).clientIdChanged(client, rep.getClientId());
        }

        RepresentationToModel.updateClient(rep, client);
    }

    private void updateAuthorizationSettings(ClientRepresentation rep) {
        if (Profile.isFeatureEnabled(Profile.Feature.AUTHORIZATION)) {
            if (TRUE.equals(rep.getAuthorizationServicesEnabled())) {
                authorization().enable(false);
            } else {
                authorization().disable();
            }
        }
    }
>>>>>>> edc6d99c
}<|MERGE_RESOLUTION|>--- conflicted
+++ resolved
@@ -519,7 +519,6 @@
         return resource;
     }
 
-<<<<<<< HEAD
     /**
      * Return object stating whether client Authorization permissions have been initialized or not and a reference
      *
@@ -570,7 +569,7 @@
         }
     }
 
-=======
+
     private void updateClientFromRep(ClientRepresentation rep, ClientModel client, KeycloakSession session) throws ModelDuplicateException {
         if (TRUE.equals(rep.isServiceAccountsEnabled())) {
             UserModel serviceAccount = this.session.users().getServiceAccount(client);
@@ -596,5 +595,4 @@
             }
         }
     }
->>>>>>> edc6d99c
 }